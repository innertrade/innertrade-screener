--- conflicted
+++ resolved
@@ -1,24 +1,4 @@
 from __future__ import annotations
-<<<<<<< HEAD
-
-import argparse
-import logging
-import os
-import time
-from typing import Any, Dict, Optional
-
-import requests
-from dotenv import load_dotenv
-from telegram import InlineKeyboardButton, InlineKeyboardMarkup
-
-from state_manager import (
-    ensure_state_file,
-    get_push_enabled,
-    get_trend_enabled,
-    set_push_enabled,
-    set_trend_enabled,
-)
-=======
 import argparse
 import os
 import sys
@@ -45,7 +25,6 @@
         print(f"[tg_send_http] post failed: {e}")
 
 from push_state import get_push_enabled, set_push_enabled, write_runtime_status, log_event
->>>>>>> db971fe5
 
 load_dotenv()
 
@@ -60,15 +39,8 @@
 FORWARD_OI_WINDOW = int(float(os.getenv("FORWARD_OI_WINDOW", "48")))
 FORWARD_OI_INTERVAL = os.getenv("FORWARD_OI_INTERVAL", "5min")
 FORWARD_POLL_SEC = int(float(os.getenv("FORWARD_POLL_SEC", "8")))
-<<<<<<< HEAD
-FORWARD_TIMEOUT = int(float(os.getenv("FORWARD_TIMEOUT", "10")))
-
-logger = logging.getLogger("push_signals")
-_session = requests.Session()
-=======
 FLAG_REFRESH_SEC = int(float(os.getenv("PUSH_FLAG_REFRESH_SEC", "3")))
 
->>>>>>> db971fe5
 _SENT_BARS: Dict[str, int] = {}
 
 
@@ -137,30 +109,10 @@
         logger.debug("oi lookup failed for %s: %s", symbol, exc)
         return None
 
-<<<<<<< HEAD
-
-def _state_allows(sig: Dict[str, Any]) -> bool:
-    channel = (sig.get("channel") or sig.get("group") or sig.get("stream") or "").upper()
-    if channel in {"TRND", "TVOI", "TREND"}:
-        return get_trend_enabled()
-    return get_push_enabled()
-
-
-def _should_forward(sig: Dict[str, Any]) -> bool:
-    z = abs(float(sig.get("zprice") or 0.0))
-    volx = float(sig.get("vol_mult") or 0.0)
-    v24 = float(sig.get("vol24h_usd") or 0.0)
-    return z >= FORWARD_MIN_Z and volx >= FORWARD_MIN_VOLX and v24 >= FORWARD_MIN_VOL24H
-
-
-def _format_signal(sig: Dict[str, Any], oiz: Optional[float]) -> tuple[str, InlineKeyboardMarkup]:
-    symbol = sig["symbol"].upper()
-=======
 def _send_telegram(sig: Dict[str, Any], oiz: Optional[float]):
     if not TELEGRAM_BOT_TOKEN or TELEGRAM_CHAT_ID == 0:
         return
     symbol = sig["symbol"]
->>>>>>> db971fe5
     z = float(sig.get("zprice") or 0.0)
     volx = float(sig.get("vol_mult") or 0.0)
     v24 = float(sig.get("vol24h_usd") or 0.0)
@@ -173,86 +125,14 @@
         klass["oi_line"],
         f"24h Volume ≈ ${v24:,.0f}".replace(",", " "),
     ]
-<<<<<<< HEAD
-    text = "\n".join(filter(None, lines))
-    kb = InlineKeyboardMarkup(
-        [
-            [
-                InlineKeyboardButton("Bybit Futures", url=_bybit_futures_link(symbol)),
-                InlineKeyboardButton(
-                    "TradingView",
-                    url=f"https://www.tradingview.com/chart/?symbol=BYBIT%3A{_format_tv_symbol(symbol)}",
-                ),
-            ]
-        ]
-    )
-    return text, kb
-
-
-def _send_signal(sig: Dict[str, Any], oiz: Optional[float]) -> None:
-    if not (TELEGRAM_BOT_TOKEN and TELEGRAM_CHAT_ID):
-        logger.debug("Telegram credentials missing; skipping send")
-        return
-    text, kb = _format_signal(sig, oiz)
-    sent = tg_send_http(TELEGRAM_BOT_TOKEN, TELEGRAM_CHAT_ID, text, kb)
-    if not sent:
-        logger.warning('telegram delivery failed for %%s', sig.get('symbol'))
-
-
-def _record_seen(symbol: str, bar_ts: int) -> None:
-    prev = _SENT_BARS.get(symbol)
-    if prev is None or bar_ts > prev:
-        _SENT_BARS[symbol] = bar_ts
-=======
     text = "\n".join([ln for ln in lines if ln])
     kb = InlineKeyboardMarkup([
         [InlineKeyboardButton("Bybit Futures", url=_bybit_futures_link(symbol)),
          InlineKeyboardButton("TradingView", url=f"https://www.tradingview.com/chart/?symbol=BYBIT%3A{_format_tv_symbol(symbol)}")]
     ])
     tg_send_http(TELEGRAM_BOT_TOKEN, TELEGRAM_CHAT_ID, text, kb)
->>>>>>> db971fe5
-
-
-<<<<<<< HEAD
-def forward_loop() -> None:
-    ensure_state_file()
-    logger.info(
-        "forward loop start | host=%s thresholds: z>=%.2f volx>=%.2f v24>=%s oiz>=%.2f",
-        HOST,
-        FORWARD_MIN_Z,
-        FORWARD_MIN_VOLX,
-        f"${FORWARD_MIN_VOL24H:,.0f}".replace(",", " "),
-        FORWARD_MIN_OIZ,
-    )
-    while True:
-        try:
-            data = _fetch_signals()
-        except Exception as exc:
-            logger.error("fetch error: %s", exc)
-            time.sleep(max(1, FORWARD_POLL_SEC))
-            continue
-
-        items = data.get("data") or []
-        for sig in items:
-            symbol = str(sig.get("symbol") or "").upper()
-            bar_ts = int(sig.get("bar_ts") or 0)
-            if not symbol or bar_ts <= 0:
-                continue
-            last_seen = _SENT_BARS.get(symbol)
-            if last_seen and last_seen >= bar_ts:
-                continue
-            if not _should_forward(sig):
-                _record_seen(symbol, bar_ts)
-                continue
-            if not _state_allows(sig):
-                _record_seen(symbol, bar_ts)
-                continue
-            oiz = _get_oi_z(symbol)
-            _send_signal(sig, oiz)
-            _record_seen(symbol, bar_ts)
-
-        time.sleep(max(1, FORWARD_POLL_SEC))
-=======
+
+
 def _handle_cli(args: argparse.Namespace) -> int:
     if args.status:
         enabled = get_push_enabled()
@@ -344,57 +224,6 @@
     forward_loop()
     return 0
 
->>>>>>> db971fe5
-
-
-def parse_args() -> argparse.Namespace:
-    parser = argparse.ArgumentParser(description="InnerTrade push signals forwarder")
-    parser.add_argument(
-        "--set",
-        choices={"on", "off"},
-        help="Toggle primary signal stream",
-    )
-    parser.add_argument(
-        "--trend",
-        choices={"on", "off"},
-        help="Toggle trend signal stream",
-    )
-    parser.add_argument(
-        "--status",
-        action="store_true",
-        help="Print current toggle state and exit",
-    )
-    return parser.parse_args()
-
-
-def main() -> None:
-    logging.basicConfig(level=logging.INFO)
-    ensure_state_file()
-    args = parse_args()
-    if args.set:
-        enabled = args.set == "on"
-        set_push_enabled(enabled)
-        print(f"signals={'on' if enabled else 'off'}")
-        return
-    if args.trend:
-        enabled = args.trend == "on"
-        set_trend_enabled(enabled)
-        print(f"trend={'on' if enabled else 'off'}")
-        return
-    if args.status:
-        state = {
-            "signals": "on" if get_push_enabled() else "off",
-            "trend": "on" if get_trend_enabled() else "off",
-        }
-        print(state)
-        return
-
-    forward_loop()
-
 
 if __name__ == "__main__":
-<<<<<<< HEAD
-    main()
-=======
-    sys.exit(main())
->>>>>>> db971fe5
+    sys.exit(main())