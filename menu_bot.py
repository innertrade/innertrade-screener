--- conflicted
+++ resolved
@@ -2,10 +2,6 @@
 
 import os
 from datetime import datetime, timezone, timedelta
-<<<<<<< HEAD
-from typing import Any
-=======
->>>>>>> 8b247cbf
 
 from dotenv import load_dotenv
 from telegram import Message, ReplyKeyboardMarkup, Update
@@ -23,49 +19,6 @@
 
 
 def _build_keyboard(push_enabled: bool) -> ReplyKeyboardMarkup:
-<<<<<<< HEAD
-    # push_enabled is kept for potential state-specific tweaks; the menu stays as ON/OFF buttons.
-    return ReplyKeyboardMarkup(
-        [["ON", "OFF"]],
-        resize_keyboard=True,
-        one_time_keyboard=False,
-    )
-
-
-def _authorized(obj: Any) -> bool:
-    if CHAT_ID == 0:
-        return True
-    chat = None
-    if isinstance(obj, Update):
-        chat = obj.effective_chat
-    else:
-        chat = getattr(obj, "chat", None) or getattr(obj, "effective_chat", None)
-    if not chat:
-        return False
-    return chat.id == CHAT_ID
-
-
-async def _reply_not_authorized(message: Message) -> None:
-    await message.reply_text("Недостаточно прав для управления ботом.")
-
-
-async def _reply_state(message: Message, push_enabled: bool) -> None:
-    await message.reply_text(
-        f"Рассылка {'включена (ON)' if push_enabled else 'выключена (OFF)'}.",
-        reply_markup=_build_keyboard(push_enabled),
-    )
-
-
-async def _handle_toggle(message: Message | None, enable: bool) -> None:
-    if not message:
-        return
-    if not _authorized(message):
-        await _reply_not_authorized(message)
-        return
-
-    set_push_enabled(enable, source="menu_bot")
-    await _reply_state(message, enable)
-=======
     status_label = "✅ ON" if push_enabled else "⛔ OFF"
     return ReplyKeyboardMarkup(
         [
@@ -83,7 +36,6 @@
     if not update.effective_chat:
         return False
     return update.effective_chat.id == CHAT_ID
->>>>>>> 8b247cbf
 
 
 async def start(update: Update, context: ContextTypes.DEFAULT_TYPE):
@@ -91,50 +43,11 @@
     if not message:
         return
     if not _authorized(update):
-<<<<<<< HEAD
-        await _reply_not_authorized(message)
-=======
         await message.reply_text("Недостаточно прав для управления ботом.")
->>>>>>> 8b247cbf
         return
     push_enabled = get_push_enabled()
     now = datetime.now(MSK).strftime("%Y-%m-%d %H:%M:%S MSK")
     await message.reply_text(
-<<<<<<< HEAD
-        f"Привет! Время: {now}\nРассылка сейчас {'ON' if push_enabled else 'OFF'}.",
-        reply_markup=_build_keyboard(push_enabled),
-    )
-
-
-async def handle_text(update: Update, context: ContextTypes.DEFAULT_TYPE):
-    message = update.message
-    if not message:
-        return
-    txt = (message.text or "").strip().lower()
-    if txt == "on":
-        await _handle_toggle(message, True)
-        return
-    if txt == "off":
-        await _handle_toggle(message, False)
-        return
-    if not _authorized(update):
-        await _reply_not_authorized(message)
-        return
-    push_enabled = get_push_enabled()
-    await message.reply_text(
-        f"Используйте кнопки ON или OFF. Текущее состояние: {'ON' if push_enabled else 'OFF'}.",
-        reply_markup=_build_keyboard(push_enabled),
-    )
-
-
-async def cmd_on(update: Update, context: ContextTypes.DEFAULT_TYPE):
-    await _handle_toggle(update.message, True)
-
-
-async def cmd_off(update: Update, context: ContextTypes.DEFAULT_TYPE):
-    await _handle_toggle(update.message, False)
-
-=======
         f"Привет! Время: {now}",
         reply_markup=_build_keyboard(push_enabled),
     )
@@ -182,18 +95,13 @@
         reply_markup=_build_keyboard(False),
     )
 
->>>>>>> 8b247cbf
 
 def main():
     app = Application.builder().token(BOT_TOKEN).build()
     app.add_handler(CommandHandler("start", start))
     app.add_handler(CommandHandler("on", cmd_on))
     app.add_handler(CommandHandler("off", cmd_off))
-<<<<<<< HEAD
-    app.add_handler(MessageHandler(filters.TEXT & ~filters.COMMAND, handle_text))
-=======
     app.add_handler(MessageHandler(filters.TEXT & ~filters.COMMAND, echo))
->>>>>>> 8b247cbf
     app.run_polling()
 
 
