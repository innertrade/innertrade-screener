--- conflicted
+++ resolved
@@ -1,35 +1,9 @@
 from __future__ import annotations
 
-<<<<<<< HEAD
-import logging
-=======
->>>>>>> db971fe5
 import os
 from datetime import datetime, timezone, timedelta
 
 from dotenv import load_dotenv
-<<<<<<< HEAD
-from telegram import ReplyKeyboardMarkup, Update
-from telegram.ext import (
-    Application,
-    CommandHandler,
-    ContextTypes,
-    MessageHandler,
-    filters,
-)
-
-from state_manager import (
-    ensure_state_file,
-    get_push_enabled,
-    get_trend_enabled,
-    set_push_enabled,
-    set_trend_enabled,
-    toggle_push_enabled,
-    toggle_trend_enabled,
-)
-
-load_dotenv()
-=======
 from telegram import Message, ReplyKeyboardMarkup, Update
 from telegram.ext import Application, CommandHandler, MessageHandler, ContextTypes, filters
 
@@ -40,68 +14,10 @@
 load_dotenv()
 BOT_TOKEN = os.getenv("TELEGRAM_BOT_TOKEN", "")
 CHAT_ID = int(os.getenv("TELEGRAM_CHAT_ID", "0"))
->>>>>>> db971fe5
 
 BOT_TOKEN = os.getenv("TELEGRAM_BOT_TOKEN", "")
 MSK = timezone(timedelta(hours=3))
 
-<<<<<<< HEAD
-LOGGER = logging.getLogger(__name__)
-
-# --- UI strings ---
-BTN_DASHBOARD = "📊 Дашборд баблы"
-BTN_THERMAL = "🌡 Температура рынка"
-BTN_NEWS = "📰 Новости"
-BTN_CALC = "🧮 Калькулятор"
-BTN_SIGNALS = "📡 Сигналы"
-BTN_TREND = "📈 TRND"
-STATE_ON = "✅ ON"
-STATE_OFF = "⛔ OFF"
-CMD_ON = "ON"
-CMD_OFF = "OFF"
-CMD_TRND = "TRND"
-CMD_TREND_ON = "TRND ON"
-CMD_TREND_OFF = "TRND OFF"
-
-
-def _render_toggle(label: str, enabled: bool) -> str:
-    return f"{label}: {STATE_ON if enabled else STATE_OFF}"
-
-
-def _build_keyboard() -> ReplyKeyboardMarkup:
-    push = get_push_enabled()
-    trend = get_trend_enabled()
-    keyboard = [
-        [BTN_DASHBOARD, BTN_THERMAL],
-        [BTN_NEWS, BTN_CALC],
-        [
-            _render_toggle(BTN_SIGNALS, push),
-            _render_toggle(BTN_TREND, trend),
-        ],
-    ]
-    return ReplyKeyboardMarkup(keyboard, resize_keyboard=True)
-
-
-async def _reply_with_confirmation(update: Update, text: str) -> None:
-    try:
-        await update.message.reply_text(text, reply_markup=_build_keyboard())
-    except Exception as exc:  # pragma: no cover - telegram runtime guards
-        LOGGER.error("Failed to send confirmation: %s", exc)
-
-
-async def start(update: Update, context: ContextTypes.DEFAULT_TYPE) -> None:
-    ensure_state_file()
-    now = datetime.now(MSK).strftime("%Y-%m-%d %H:%M:%S MSK")
-    await update.message.reply_text(
-        f"Привет! Время: {now}", reply_markup=_build_keyboard()
-    )
-
-
-async def _handle_push_toggle(update: Update) -> None:
-    new_state = toggle_push_enabled()
-    status = "Рассылка включена" if new_state else "Рассылка приостановлена"
-    await _reply_with_confirmation(update, status)
-=======
 
 def _build_keyboard(push_enabled: bool) -> ReplyKeyboardMarkup:
     status_label = "✅ ON" if push_enabled else "⛔ OFF"
@@ -180,7 +96,6 @@
         reply_markup=_build_keyboard(False),
     )
 
->>>>>>> db971fe5
 
 
 async def _handle_trend_toggle(update: Update) -> None:
@@ -247,13 +162,9 @@
         raise RuntimeError("TELEGRAM_BOT_TOKEN is not configured")
     app = Application.builder().token(BOT_TOKEN).build()
     app.add_handler(CommandHandler("start", start))
-<<<<<<< HEAD
-    app.add_handler(MessageHandler(filters.TEXT & ~filters.COMMAND, handle_text))
-=======
     app.add_handler(CommandHandler("on", cmd_on))
     app.add_handler(CommandHandler("off", cmd_off))
     app.add_handler(MessageHandler(filters.TEXT & ~filters.COMMAND, echo))
->>>>>>> db971fe5
     app.run_polling()
 
 
